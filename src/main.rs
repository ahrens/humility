/*
 * Copyright 2020 Oxide Computer Company
 */

#[macro_use]
extern crate log;

#[macro_use]
extern crate num_derive;

use anyhow::{anyhow, bail, Context, Result};

use structopt::StructOpt;

mod debug;
use debug::*;

mod etm;
use etm::*;

mod itm;
use itm::*;

mod dwt;
use dwt::*;

mod tpiu;
use tpiu::*;

mod swo;
use swo::*;

mod hubris;
use hubris::*;

mod scs;
use scs::*;

mod test;
use test::*;

mod core;

mod cmd;

use std::cell::RefCell;
use std::collections::HashMap;
use std::collections::VecDeque;
use std::convert::TryInto;
use std::fs::File;
use std::io::Read;
use std::thread;
use std::time::Duration;
use std::time::Instant;
use std::time::SystemTime;

macro_rules! fatal {
    ($fmt:expr) => ({
        eprint!(concat!("humility: ", $fmt, "\n"));
        ::std::process::exit(1);
    });
    ($fmt:expr, $($arg:tt)*) => ({
        eprint!(concat!("humility: ", $fmt, "\n"), $($arg)*);
        ::std::process::exit(1);
    });
}

#[derive(Debug, Clone, Copy)]
pub struct HumilityLog {
    level: log::LevelFilter,
}

fn is_humility(metadata: &log::Metadata) -> bool {
    if let Some(metadata) = metadata.target().split("::").next() {
        metadata == "humility"
    } else {
        false
    }
}

impl log::Log for HumilityLog {
    fn enabled(&self, metadata: &log::Metadata) -> bool {
        metadata.level() <= self.level
    }

    fn log(&self, record: &log::Record) {
        if !self.enabled(record.metadata()) {
            return;
        }

        if is_humility(record.metadata()) {
            eprintln!("humility: {}", record.args())
        } else {
            eprintln!(
                "humility: {} ({}): {}",
                record.level(),
                record.metadata().target(),
                record.args()
            );
        }
    }

    fn flush(&self) {}
}

impl HumilityLog {
    pub fn enable(&mut self) {
        match log::set_boxed_logger(Box::new(*self)) {
            Err(e) => {
                fatal!("unable to enable logging: {}", e);
            }
            Ok(_l) => {
                log::set_max_level(self.level);
            }
        };
    }
}

struct TraceInstruction {
    nsecs: u64,
    addr: u32,
    _len: u32,
    target: HubrisTarget,
    skipped: bool,
}

struct TraceException {
    nsecs: u64,
    exception: ETM3Exception,
}

#[derive(Debug)]
struct TraceConfig<'a> {
    hubris: &'a HubrisArchive,
    flowindent: bool,
    traceid: u8,
}

#[derive(Debug, Default)]
struct TraceState {
    indent: usize,
    target: Option<HubrisTarget>,
    inlined: Vec<HubrisGoff>,
    stack: Vec<(usize, Vec<HubrisGoff>, u32)>,
}

fn attach(args: &Args) -> Result<Box<dyn core::Core>> {
    if let Some(dump) = &args.dump {
        crate::core::attach_dump(dump)
    } else {
        let probe = match &args.probe {
            Some(p) => p,
            None => "auto",
        };

        crate::core::attach(probe, &args.chip)
    }
}

fn attach_live(args: &Args) -> Result<Box<dyn core::Core>> {
    if let Some(_) = &args.dump {
        bail!("must be run against a live system");
    } else {
        attach(args)
    }
}

fn clock_scaler(
    hubris: &HubrisArchive,
    core: &mut dyn core::Core,
    arg: Option<u16>,
) -> Result<u16> {
    let debug_clock_mhz = 2_000_000;

    match arg {
        Some(val) => Ok(val),
        None => match hubris.clock(core)? {
            None => Err(anyhow!(
                "clock couldn't be determined; set clock scaler explicitly"
            )),

            Some(clock) => Ok(((clock * 1000) / debug_clock_mhz) as u16 - 1),
        },
    }
}

const HUMILITY_ETM_SWOSCALER: u16 = 7;
const HUMILITY_ETM_TRACEID_MAX: u8 = 0x7f;
const HUMILITY_ETM_ALWAYSTRUE: u32 = 0b110_1111;

fn etmcmd_probe(core: &mut dyn core::Core) -> Result<()> {
    let coreinfo = CoreInfo::read(core)?;

    let etm = match coreinfo.address(CoreSightComponent::ETM) {
        None => {
            fatal!("ETM is not available on this CPU");
        }
        Some(etm) => etm,
    };

    if etm != ETMCR::ADDRESS {
        fatal!(
            "ETM base address (0x{:x}) is not at expected location ({:x})",
            etm,
            ETMCR::ADDRESS
        );
    }

    let etmccr = ETMCCR::read(core)?;
    info!("{:#x?}", etmccr);

    if !etmccr.has_etmidr() {
        warn!("ETMv1.3 and earlier not supported");
        return Ok(());
    }

    let etmidr = ETMIDR::read(core)?;
    info!("{:#x?}", etmidr);

    let etmccer = ETMCCER::read(core)?;
    info!("{:#x?}", etmccer);

    Ok(())
}

fn etmcmd_enable(
    core: &mut dyn core::Core,
    clockscaler: Option<u16>,
    traceid: u8,
) -> Result<()> {
    let etmccr = ETMCCR::read(core)?;

    if !etmccr.has_etmidr() {
        warn!("ETMv1.3 and earlier not supported");
        return Ok(());
    }

    let etmidr = ETMIDR::read(core)?;
    trace!("{:?}", etmidr);

    let major = etmidr.etm_major() + 1;
    let minor = etmidr.etm_minor();

    if (major, minor) != (3, 5) {
        warn!("only ETMv3.5 supported");
        return Ok(());
    }

    if !etmidr.has_branch_encoding() {
        warn!("only alternative branch encoding supported");
        return Ok(());
    }

    /*
     * First, enable TRCENA in the DEMCR.
     */
    let mut val = DEMCR::read(core)?;
    val.set_trcena(true);
    val.write(core)?;

    /*
     * Now unlock the ETM.
     */
    ETMLAR::unlock(core)?;

    /*
     * STM32F407-specific: enable TRACE_IOEN in the DBGMCU_CR, and set the
     * trace mode to be asynchronous.
     */
    let mut val = STM32F4_DBGMCU_CR::read(core)?;
    val.set_trace_ioen(true);
    val.set_trace_mode(0);
    val.write(core)?;

    /*
     * Now setup the TPIU.
     */
    let mut val = TPIU_SPPR::read(core)?;
    val.set_txmode(TPIUMode::NRZ);
    val.write(core)?;

    let mut val = TPIU_FFCR::read(core)?;
    val.set_continuous_formatting(true);
    val.write(core)?;

    let mut acpr = TPIU_ACPR::read(core)?;
    acpr.set_swoscaler(clockscaler.unwrap_or(HUMILITY_ETM_SWOSCALER).into());
    acpr.write(core)?;
    trace!("{:#x?}", TPIU_ACPR::read(core)?);

    /*
     * We are now ready to enable ETM.  There are a bunch of steps involved in
     * this, but we need to first write to the ETMCR to indicate that we are
     * programming it.  Once done writing to the ETM control registers, we
     * need to write to ETMCR again to indicate that we are done programming
     * it.
     */
    trace!("{:#x?}", ETMCR::read(core)?);
    let mut etmcr = ETMCR::read(core)?;
    etmcr.set_branch_output(true);
    etmcr.set_stall_processor(true);
    etmcr.set_port_size(1);
    etmcr.set_port_select(true);
    etmcr.set_programming(true);
    etmcr.set_power_down(false);
    trace!("will write {:#x?}", etmcr);
    etmcr.write(core)?;

    /*
     * Set to the hard-wired always-true event
     */
    let mut teevr = ETMTEEVR::read(core)?;
    teevr.set_resource_a(HUMILITY_ETM_ALWAYSTRUE);
    teevr.write(core)?;
    trace!("{:#x?}", ETMTEEVR::read(core)?);

    let mut tecr1 = ETMTECR1::read(core)?;
    tecr1.set_map_decode_select(0);
    tecr1.set_comparator_select(0);
    tecr1.set_exclude(true);
    tecr1.write(core)?;

    let mut ffrr = ETMFFRR::read(core)?;
    ffrr.set_map_decode_select(0);
    ffrr.set_comparator_select(0);
    ffrr.set_exclude(true);
    ffrr.write(core)?;

    let mut fflr = ETMFFLR::read(core)?;
    fflr.set_fifo_full_level(24);
    fflr.write(core)?;

    trace!("{:#x?}", ETMFFLR::read(core)?);

    trace!("{:#x?}", ETMTRACEIDR::read(core)?);
    let mut val = ETMTRACEIDR::read(core)?;
    val.set_traceid(traceid.into());
    val.write(core)?;
    trace!("{:#x?}", ETMTRACEIDR::read(core)?);

    /*
     * Finally, indicate that we are done programming!
     */
    etmcr.set_programming(false);
    etmcr.write(core)?;

    info!("ETM enabled");

    Ok(())
}

fn etmcmd_disable(core: &mut dyn core::Core) -> Result<()> {
    let mut etmcr = ETMCR::read(core)?;

    if etmcr.power_down() {
        info!("ETM not enabled");
        return Ok(());
    }

    etmcr.set_programming(true);
    etmcr.write(core)?;

    etmcr.set_power_down(true);
    etmcr.write(core)?;

    etmcr.set_programming(false);
    etmcr.write(core)?;

    info!("ETM disabled");

    Ok(())
}

#[rustfmt::skip::macros(println)]

fn etmcmd_trace(
    config: &TraceConfig,
    instr: &TraceInstruction,
    state: &mut TraceState,
) -> Result<()> {
    let hubris = config.hubris;
    let addr = instr.addr;
    let c = if !instr.skipped { 'E' } else { 'N' };
    let module = hubris.instr_mod(addr).unwrap_or("<unknown>");
    let sym = hubris.instr_sym(addr).unwrap_or(("<unknown>", addr));
    let sigil = 2;

    if !config.flowindent {
        println!("{:-10} {:08x} {} {}:{}+{:x} {:x?}",
            instr.nsecs, addr, c, module, sym.0, addr - sym.1, instr.target);
        return Ok(());
    }

    let inlined = hubris.instr_inlined(addr, sym.1);

    match state.target {
        Some(HubrisTarget::Call(_)) | Some(HubrisTarget::IndirectCall) => {
            state.indent += 2;
            println!("{:-10} {:width$}-> {}:{}", instr.nsecs, "", module, sym.0,
                width = state.indent);
        }
        None => {
            println!("{:-10} {:width$} ? {}:{}", instr.nsecs, "", module, sym.0,
                width = state.indent);
        }
        _ => {}
    }

    for (i, element) in inlined.iter().enumerate() {
        if i < state.inlined.len() && element.id == state.inlined[i] {
            continue;
        }

        println!("{:-10} {:width$} | {}:{} {}", instr.nsecs, "", module,
            element.name, element.id,
            width = state.indent + (i * 2) + sigil);
    }

    while let Some(_) = state.inlined.pop() {
        continue;
    }

    state.target = Some(instr.target);

    match instr.target {
        HubrisTarget::Call(_) | HubrisTarget::IndirectCall => {
            let mut nindent = state.indent;

            if !inlined.is_empty() {
                nindent += (inlined.len() * 2) + 1;
            }

            state.stack.push((
                state.indent,
                inlined.iter().map(|i| i.id).collect(),
                instr.addr,
            ));

            state.indent = nindent;

            return Ok(());
        }

        HubrisTarget::Return => {
            println!("{:-10} {:width$}<- {}:{}", instr.nsecs, "", module, sym.0,
                width = state.indent);

            if !state.stack.is_empty() {
                let top = state.stack.pop().unwrap();

                state.inlined = top.1;
                state.indent = top.0;
            } else {
                state.indent = 0;
            }
        }
        _ => {
            state.inlined = inlined.iter().map(|i| i.id).collect();
        }
    }

    Ok(())
}

fn etmcmd_trace_exception(
    _config: &TraceConfig,
    exception: &TraceException,
    _state: &mut TraceState,
) -> Result<()> {
    println!("{:-10} {:8} X {:?}", exception.nsecs, "-", exception.exception);

    Ok(())
}

fn etmcmd_ingest(config: &TraceConfig, filename: &str) -> Result<()> {
    let file = File::open(filename)?;
    let mut rdr = csv::Reader::from_reader(file);
    let mut curaddr: Option<u32> = None;
    let mut lastaddr: Option<u32> = None;
    let hubris = config.hubris;

    let econfig = &ETM3Config {
        alternative_encoding: true,
        context_id: 0,
        data_access: false,
        traceid: config.traceid,
    };

    type SaleaeTraceRecord = (f64, u8, Option<String>, Option<String>);

    let mut iter = rdr.deserialize();
    let mut broken = false;
    let mut target: (Option<u32>, HubrisTarget) = (None, HubrisTarget::None);

    let mut state = TraceState::default();

    etm_ingest(
        &econfig,
        || {
            if let Some(line) = iter.next() {
                let record: SaleaeTraceRecord = line?;
                Ok(Some((record.1, record.0)))
            } else {
                Ok(None)
            }
        },
        |packet| {
            let nsecs = (packet.time * 1_000_000_000_f64) as u64;

            match (lastaddr, packet.header) {
                (None, ETM3Header::ISync) | (Some(_), _) => {}
                (None, _) => {
                    if broken {
                        return Ok(());
                    }

                    fatal!("non-ISync packet at time {}", nsecs);
                }
            }

            let mut instr = |skipped| {
                if broken {
                    return Ok(());
                }

                let addr = curaddr.unwrap();
                let mut l = 0;

                curaddr = match hubris.instr_len(addr) {
                    Some(len) => {
                        l = len;
                        Some(addr + len)
                    }
                    None => {
                        warn!("unknown instruction length at {:x}!", addr);
                        broken = true;
                        None
                    }
                };

                target = (Some(addr), hubris.instr_target(addr));
                etmcmd_trace(
                    config,
                    &TraceInstruction {
                        nsecs,
                        addr,
                        target: target.1,
                        _len: l,
                        skipped,
                    },
                    &mut state,
                )
            };

            println!("{:#x?}", packet);

            match packet.header {
                ETM3Header::PHeaderFormat1 { e, n } => {
                    for _i in 0..e {
                        instr(false)?;
                    }

                    for _i in 0..n {
                        instr(true)?;
                    }
                }
                ETM3Header::PHeaderFormat2 { e0, e1 } => {
                    instr(e0)?;
                    instr(e1)?;
                }
                ETM3Header::ExceptionExit
                | ETM3Header::ASync
                | ETM3Header::ISync
                | ETM3Header::BranchAddress { .. } => {}
                _ => {
                    fatal!("unhandled packet: {:#x?}", packet);
                }
            }

            match packet.payload {
                ETM3Payload::ISync { address, .. } => {
                    if broken {
                        warn!("re-railing at offset {}", packet.offset);
                        broken = false;
                        target = (None, HubrisTarget::None);
                    }

                    curaddr = Some(address);
                    lastaddr = curaddr;
                }
                ETM3Payload::BranchAddress { addr, mask, exception } => {
                    curaddr = Some((lastaddr.unwrap() & mask) | addr);
                    lastaddr = curaddr;

                    match (target.0, target.1) {
                        (Some(origin), HubrisTarget::Direct(expected))
                        | (Some(origin), HubrisTarget::Call(expected)) => {
                            if curaddr.unwrap() != expected {
                                warn!(
                                    "detected bad branch: at 0x{:x} expected \
                                branch to 0x{:x}, found 0x{:x}; packet: {:x?}",
                                    origin,
                                    expected,
                                    curaddr.unwrap(),
                                    packet
                                );
                            }
                        }

                        (Some(origin), HubrisTarget::None) => {
                            if exception.is_none() {
                                warn!(
                                    "detected bad branch: did not expect any \
                                branch from 0x{:x}, but control transferred \
                                to 0x{:x}; packet: {:x?}",
                                    origin,
                                    curaddr.unwrap(),
                                    packet
                                );
                            }
                        }

                        (_, _) => {}
                    }

                    if let Some(exception) = exception {
                        etmcmd_trace_exception(
                            config,
                            &TraceException { nsecs, exception },
                            &mut state,
                        )?;
                    }
                }
                ETM3Payload::None => {}
            }

            Ok(())
        },
    )?;

    Ok(())
}

fn etmcmd_output(core: &mut dyn core::Core) -> Result<()> {
    let start = Instant::now();

    println!("Time [s],Value,Parity Error,Framing Error");

    loop {
        let bytes = core.read_swv().unwrap();

        for b in bytes {
            println!("{:.15},0x{:02X},,", start.elapsed().as_secs_f64(), b);
        }
    }
}

#[derive(StructOpt)]
struct EtmArgs {
    /// probe for ETM capability on attached device
    #[structopt(
        long, short, conflicts_with_all = &["enable", "disable", "ingest"]
    )]
    probe: bool,
    /// enable ETM on attached device
    #[structopt(long, short, conflicts_with_all = &["disable", "ingest"])]
    enable: bool,
    /// disable ETM on attached device
    #[structopt(long, short)]
    disable: bool,
    /// sets ETM trace identifier
    #[structopt(
        long, short, value_name = "identifier",
        default_value = "0x54", parse(try_from_str = parse_int::parse),
    )]
    traceid: u8,
    /// ingest ETM data as CSV
    #[structopt(long, short, value_name = "filename")]
    ingest: Option<String>,
    /// flowindent ingested data
    #[structopt(long, short = "F")]
    flowindent: bool,
    /// sets the value of SWOSCALER
    #[structopt(
        long, short, value_name = "scaler", requires = "enable",
        parse(try_from_str = parse_int::parse)
    )]
    clockscaler: Option<u16>,
    /// output ETM data as CSV
    #[structopt(long, short, conflicts_with = "ingest")]
    output: bool,
}

fn etmcmd(
    hubris: &HubrisArchive,
    args: &Args,
    subargs: &EtmArgs,
) -> Result<()> {
    let mut rval = Ok(());

    let traceid = subargs.traceid;

    if traceid >= HUMILITY_ETM_TRACEID_MAX {
        fatal!("traceid has a maximum value of {:x}", HUMILITY_ETM_TRACEID_MAX);
    }

    if let Some(ingest) = &subargs.ingest {
        let config = TraceConfig {
            hubris,
            flowindent: subargs.flowindent,
            traceid: subargs.traceid,
        };

        match etmcmd_ingest(&config, ingest) {
            Err(e) => {
                fatal!("failed to ingest {}: {}", ingest, e);
            }
            _ => {
                return Ok(());
            }
        }
    }

    /*
     * For all of the other commands, we need to actually attach to the chip.
     */
    let mut core = attach(args)?;
    let _info = core.halt()?;

    info!("core halted");

    if subargs.probe {
        rval = etmcmd_probe(core.as_mut());
    }

    if subargs.enable {
        rval = etmcmd_enable(core.as_mut(), subargs.clockscaler, traceid);
    }

    if subargs.disable {
        rval = etmcmd_disable(core.as_mut());
    }

    core.run()?;
    info!("core resumed");

    if subargs.output {
        match etmcmd_output(core.as_mut()) {
            Err(e) => {
                fatal!("failed to output from attached device: {}", e);
            }
            _ => {
                return Ok(());
            }
        }
    }

    rval
}

fn itmcmd_probe(core: &mut dyn core::Core, coreinfo: &CoreInfo) -> Result<()> {
    info!("{:#x?}", TPIU_ACPR::read(core)?);
    info!("{:#x?}", TPIU_SPPR::read(core)?);
    info!("{:#x?}", TPIU_FFCR::read(core)?);

    info!("{:#x?}", ITM_LSR::read(core)?);
    info!("{:#x?}", ITM_TCR::read(core)?);
    info!("{:#x?}", ITM_TER::read(core)?);
    info!("{:#x?}", ITM_TPR::read(core)?);

    info!("{:#x?}", DWT_CTRL::read(core)?);

    info!("{:#x?}", DEMCR::read(core)?);

    match (coreinfo.vendor, coreinfo.part) {
        (Vendor::ST, ARMCore::CortexM4) => {
            info!("{:#x?}", STM32F4_DBGMCU_CR::read(core)?);
        }
        (Vendor::ST, ARMCore::CortexM7) => {
            info!("{:#x?}", STM32H7_DBGMCU_CR::read(core)?);
        }
        _ => {}
    }

    Ok(())
}

fn itmcmd_enable(
    core: &mut dyn core::Core,
    coreinfo: &CoreInfo,
    clockscaler: u16,
    traceid: u8,
    stimuli: u32,
) -> Result<()> {
    /*
     * First, enable TRCENA in the DEMCR.
     */
    let mut val = DEMCR::read(core)?;
    val.set_trcena(true);
    val.write(core)?;

    match (coreinfo.vendor, coreinfo.part) {
        (Vendor::ST, ARMCore::CortexM4) => {
            /*
             * STM32F4xx-specific: enable TRACE_IOEN in the DBGMCU_CR, and set
             * the trace mode to be asynchronous.
             */
            let mut val = STM32F4_DBGMCU_CR::read(core)?;
            val.set_trace_ioen(true);
            val.set_trace_mode(0);
            val.write(core)?;
        }

        (Vendor::ST, ARMCore::CortexM7) => {
            /*
             * STM32H7xx-specific: enable D3 and D1 clock domain + traceclk
             */
            let mut cr = STM32H7_DBGMCU_CR::read(core)?;
            cr.set_srdbgcken(true);
            cr.set_cddbgcken(true);
            cr.set_traceclken(true);
            cr.write(core)?;

            let components = &coreinfo.components;

            if let Some(cstf) = components.get_vec(&CoreSightComponent::CSTF) {
                /*
                 * If we have two funnels, the first is in D3 -- and it needs
                 * to be unlocked and enabled.
                 */
                if cstf.len() > 1 {
                    trace!("SWTF found at {:x}", cstf[0]);
                    SWO_LAR::unlock(core, cstf[0])?;
                    let mut swtf = SWTF_CTRL::read(core, cstf[0])?;
                    swtf.register.set_es0(true);
                    swtf.write(core)?;
                }
            }
        }

        _ => {}
    }

    let swoscaler = clockscaler as u32;

    if let Some(swo) = coreinfo.address(CoreSightComponent::SWO) {
        /*
         * If we have a SWO unit, configure it instead of the TPIU
         */
        trace!("SWO found at {:x}", swo);

        SWO_LAR::unlock(core, swo)?;

        let mut codr = SWO_CODR::read(core, swo)?;
        codr.register.set_prescaler(swoscaler);
        codr.write(core)?;

        let mut sppr = SWO_SPPR::read(core, swo)?;
        sppr.register.set_pprot(SWOMode::NRZ.into());
        sppr.write(core)?;
    } else {
        /*
         * Otherwise setup the TPIU.
         */
        let mut val = TPIU_SPPR::read(core)?;
        val.set_txmode(TPIUMode::NRZ);
        val.write(core)?;

        let mut val = TPIU_FFCR::read(core)?;
        val.set_continuous_formatting(true);
        val.write(core)?;

        let mut acpr = TPIU_ACPR::read(core)?;
        acpr.set_swoscaler(swoscaler);
        acpr.write(core)?;
        trace!("{:#x?}", TPIU_ACPR::read(core)?);
    }

    /*
     * Unlock the ITM.
     */
    ITM_LAR::unlock(core)?;

    /*
     * Disable the ITM.
     */
    let mut tcr = ITM_TCR::read(core)?;
    tcr.set_itm_enable(false);
    tcr.write(core)?;

    /*
     * Spin until the ITM is not busy
     */
    while ITM_TCR::read(core)?.itm_busy() {
        continue;
    }

    /*
     * Enable the DWT to generate a synchronization packet every 8M cycles.
     */
    let mut dwt = DWT_CTRL::read(core)?;
    dwt.set_synctap(DWTSyncTapFrequency::CycCnt8M);
    dwt.set_cyccnt_enabled(true);
    dwt.write(core)?;

    /*
     * Enable stimuli
     */
    let mut ter = ITM_TER::read(core)?;
    ter.set_enabled(stimuli);
    ter.write(core)?;

    /*
     * Allow unprivileged access to all stimulus ports
     */
    let mut tpr = ITM_TPR::read(core)?;
    tpr.set_privmask(0);
    tpr.write(core)?;

    /*
     * Set the trace ID
     */
    tcr = ITM_TCR::read(core)?;
    tcr.set_traceid(traceid.into());
    tcr.set_timestamp_enable(if stimuli & 0xffff_0000 != 0 {
        true
    } else {
        false
    });

    tcr.set_sync_enable(true);
    tcr.set_itm_enable(true);
    tcr.write(core)?;

    Ok(())
}

fn itmcmd_disable(core: &mut dyn core::Core) -> Result<()> {
    /*
     * Unlock the ITM.
     */
    ITM_LAR::unlock(core)?;

    /*
     * Disable the ITM.
     */
    let mut tcr = ITM_TCR::read(core)?;
    tcr.set_itm_enable(false);
    tcr.write(core)?;

    /*
     * Now disable TRCENA in the DEMCR.
     */
    let mut val = DEMCR::read(core)?;
    val.set_trcena(false);
    val.write(core)?;

    info!("ITM disabled");

    Ok(())
}

fn itmcmd_ingest(subargs: &ItmArgs, filename: &str) -> Result<()> {
    let file = File::open(filename)?;
    let traceid = if subargs.bypass { None } else { Some(subargs.traceid) };

    let process = |packet: &ITMPacket| -> Result<()> {
        if let ITMPayload::Instrumentation { payload, .. } = &packet.payload {
            for p in payload {
                print!("{}", *p as char);
            }
        }

        Ok(())
    };

    let mut rdr = csv::Reader::from_reader(file);

    match rdr.headers() {
        Ok(_hdr) => {
            type SaleaeTraceRecord = (f64, u8, Option<String>, Option<String>);
            let mut iter = rdr.deserialize();

            itm_ingest(
                traceid,
                || {
                    if let Some(line) = iter.next() {
                        let record: SaleaeTraceRecord = line?;
                        Ok(Some((record.1, record.0)))
                    } else {
                        Ok(None)
                    }
                },
                process,
            )
        }
        Err(_) => {
            info!("not a Saleae trace file; assuming raw input");

            let mut file = File::open(filename)?;
            let mut buffer = [0; 1];

            itm_ingest(
                traceid,
                || {
                    let nbytes = file.read(&mut buffer)?;

                    match nbytes {
                        1 => Ok(Some((buffer[0], 0.0))),
                        0 => Ok(None),
                        _ => {
                            panic!("illegal read");
                        }
                    }
                },
                process,
            )
        }
    }
}

fn itmcmd_ingest_attached<F>(
    core: &mut dyn core::Core,
    coreinfo: &CoreInfo,
    subargs: &ItmArgs,
    callback: F,
) -> Result<()>
where
    F: FnMut(&itm::ITMPacket) -> Result<()>,
{
    let mut bytes: Vec<u8> = vec![];
    let mut ndx = 0;

    let traceid = if coreinfo.address(CoreSightComponent::SWO).is_some() {
        None
    } else {
        Some(subargs.traceid)
    };

    let start = Instant::now();

    itm_ingest(
        traceid,
        || {
            while ndx == bytes.len() {
                bytes = core.read_swv()?;
                ndx = 0;
            }
            ndx += 1;
            Ok(Some((bytes[ndx - 1], start.elapsed().as_secs_f64())))
        },
        callback,
    )
}

#[derive(StructOpt, Debug)]
struct ItmArgs {
    /// probe for ITM capability on attached device
    #[structopt(
        long, short, conflicts_with_all = &["enable", "disable", "ingest"]
    )]
    probe: bool,
    /// enable ITM on attached device
    #[structopt(long, short, conflicts_with_all = &["disable", "ingest"])]
    enable: bool,
    /// disable ITM on attached device
    #[structopt(long, short)]
    disable: bool,
    /// sets ITM trace identifier
    #[structopt(
        long, short, default_value = "0x3a", value_name = "identifier",
        parse(try_from_str = parse_int::parse)
    )]
    traceid: u8,
    /// ingest ITM data as CSV
    #[structopt(long, short, value_name = "filename")]
    ingest: Option<String>,
    /// ingest directly from attached device
    #[structopt(long, short, conflicts_with_all = &["disable", "ingest"])]
    attach: bool,
    /// assume bypassed TPIU in ingested file
    #[structopt(long, short, requires = "ingest")]
    bypass: bool,
    /// sets the value of SWOSCALER
    #[structopt(long, short, value_name = "scaler", requires = "enable",
        parse(try_from_str = parse_int::parse),
    )]
    clockscaler: Option<u16>,
}

fn itmcmd<F>(
    hubris: &HubrisArchive,
    args: &Args,
    subargs: &ItmArgs,
    callback: F,
) -> Result<()> 
where
    F: FnMut(&itm::ITMPacket) -> Result<()>,
{
    let mut rval = Ok(());

    let traceid = subargs.traceid;

    if traceid >= HUMILITY_ETM_TRACEID_MAX {
        fatal!("traceid has a maximum value of {:x}", HUMILITY_ETM_TRACEID_MAX);
    }

    if let Some(ingest) = &subargs.ingest {
        match itmcmd_ingest(subargs, ingest) {
            Err(e) => {
                fatal!("failed to ingest {}: {}", ingest, e);
            }
            _ => {
                return Ok(());
            }
        }
    }

    /*
     * For all of the other commands, we need to actually attach to the chip.
     */
    let mut c = attach(args)?;
    let core = c.as_mut();
    let coreinfo = CoreInfo::read(core)?;

    let _info = core.halt();
    info!("core halted");

    if subargs.probe {
        rval = itmcmd_probe(core, &coreinfo);
    }

    if subargs.disable {
        rval = itmcmd_disable(core);
    }

    if subargs.enable {
        if subargs.attach {
            core.init_swv()?;
        }

        /*
         * By default, we enable all logging (ports 0-7).
         */
        let stim = 0x0000_000f;
        let clockscaler = clock_scaler(hubris, core, subargs.clockscaler)?;
        rval = itmcmd_enable(core, &coreinfo, clockscaler, traceid, stim);
    }

    core.run()?;
    info!("core resumed");

    if rval.is_ok() && subargs.attach {
        match itmcmd_ingest_attached(core, &coreinfo, subargs, callback) {
            Err(e) => {
                panic!("failed to ingest from attached device: {}", e);
            }
            _ => {
                return Ok(());
            }
        }
    }

    rval
}

#[derive(StructOpt, Debug)]
struct TestArgs {
    /// sets ITM trace identifier
    #[structopt(
        long, short, default_value = "0x3a", value_name = "identifier",
        parse(try_from_str = parse_int::parse)
    )]
    traceid: u8,
    /// sets the value of SWOSCALER
    #[structopt(long, short, value_name = "scaler",
        parse(try_from_str = parse_int::parse),
    )]
    clockscaler: Option<u16>,
    /// dump full report even on success
    #[structopt(long, short)]
    dumpalways: bool,
    /// sets the output file
    #[structopt(long, short, value_name = "filename")]
    output: Option<String>,
}

fn testcmd_ingest(
    core: &mut dyn core::Core,
    coreinfo: &CoreInfo,
    subargs: &TestArgs,
    hubris: &HubrisArchive,
) -> Result<()> {
    let mut bufs: VecDeque<(Vec<u8>, f64)> = VecDeque::new();
    let mut ndx = 0;
    let mut current = None;

    let traceid = if coreinfo.address(CoreSightComponent::SWO).is_some() {
        None
    } else {
        Some(subargs.traceid)
    };

    let v = hubris
        .lookup_variable("TEST_KICK")
        .context("does not appear to be a test archive")?;

    if v.size != 4 {
        fatal!("expected TEST_KICK to be of size 4; found {}", v.size);
    }

    let start = Instant::now();

    let mut testrun = TestRun::new(hubris);
    let mut kicked = false;

    let shared = RefCell::new(core);

    let wirebuf = vec![];
    let wire = RefCell::new(wirebuf);

    let output = subargs.output.as_ref();
    let timeout = 30;

    let rval = itm_ingest(
        traceid,
        || {
            loop {
                if start.elapsed().as_secs() > timeout {
                    bail!("timed out after {} seconds", timeout);
                }

                /*
                 * We will keep reading until we have a zero byte read, at
                 * which time we will kick out and process one byte.
                 */
                let buf = shared.borrow_mut().read_swv()?;

                if buf.len() != 0 {
                    bufs.push_back((buf, start.elapsed().as_secs_f64()));
                    continue;
                }

                match current {
                    None => {
                        current = bufs.pop_front();
                        ndx = 0;
                    }

                    Some((ref buf, _)) => {
                        if ndx == buf.len() {
                            current = bufs.pop_front();
                            ndx = 0;
                        }
                    }
                }

                if current.is_none() {
                    continue;
                }

                break;
            }

            let (buf, pulled) = current.as_ref().unwrap();
            ndx += 1;

            let datum = (buf[ndx - 1], start.elapsed().as_secs_f64());
            wire.borrow_mut().push((datum.0, *pulled, datum.1));

            Ok(Some(datum))
        },
        |packet| match &packet.payload {
            ITMPayload::Instrumentation { payload, port } => {
                let source = match *port {
                    0 => TestSource::KernelLog,
                    1 => TestSource::UserLog,
                    8 => TestSource::Suite,
                    _ => {
                        bail!("spurious data on port {}: {:x?}", port, payload);
                    }
                };

                for p in payload {
                    match testrun.consume(source, *p as char) {
                        Ok(_) => {}
                        Err(err) => {
                            testrun.report(
                                output,
                                &wire.borrow(),
                                Some(&err),
                            )?;
                            return Err(err);
                        }
                    }

                    if testrun.completed() {
                        if testrun.failed() {
                            testrun.report(output, &wire.borrow(), None)?;
                            std::process::exit(1);
                        }

                        if subargs.dumpalways {
                            testrun.report(output, &wire.borrow(), None)?;
                        }

                        std::process::exit(0);
                    }
                }

                Ok(())
            }
            ITMPayload::None => {
                match packet.header {
                    ITMHeader::Sync => {
                        if !kicked {
                            shared.borrow_mut().halt()?;
                            shared.borrow_mut().write_word_32(v.addr, 1)?;
                            shared.borrow_mut().run()?;
                            kicked = true;
                        }
                    }
                    ITMHeader::Malformed(datum) => {
                        bail!("malformed datum: 0x{:x}", datum);
                    }
                    _ => {}
                }

                Ok(())
            }
            _ => {
                bail!("unknown packet: {:x?}", packet);
            }
        },
    );

    match rval {
        Ok(_) => rval,
        Err(err) => {
            testrun.report(output, &wire.borrow(), Some(&err))?;
            Err(err)
        }
    }
}

fn testcmd(
    hubris: &HubrisArchive,
    args: &Args,
    subargs: &TestArgs,
) -> Result<()> {
    let mut c = attach_live(args)?;
    let core = c.as_mut();
    hubris.validate(core)?;

    let coreinfo = CoreInfo::read(core)?;
    let _info = core.halt();
    core.init_swv()?;

    let clockscaler = clock_scaler(hubris, core, subargs.clockscaler)?;
    let stim = 0x0000_ffff;

    itmcmd_enable(core, &coreinfo, clockscaler, subargs.traceid, stim)?;

    core.run()?;

    testcmd_ingest(core, &coreinfo, subargs, hubris)?;

    Ok(())
}

#[derive(StructOpt, Debug)]
struct I2cArgs {
    /// sets ITM trace identifier
    #[structopt(
        long, default_value = "0x3a", value_name = "identifier",
        parse(try_from_str = parse_int::parse)
    )]
    traceid: u8,
    /// sets the value of SWOSCALER
    #[structopt(long, value_name = "scaler",
        parse(try_from_str = parse_int::parse),
    )]
    clockscaler: Option<u16>,

    /// sets ITM trace identifier
    #[structopt(
        long, short, default_value = "5000", value_name = "timeout_ms`",
        parse(try_from_str = parse_int::parse)
    )]
    timeout: u32,

    /// enables ITM logging
    #[structopt(long, short)]
    log: bool,

    /// scan a controller for devices or a device for registers
    #[structopt(long, short, conflicts_with = "read")]
    scan: bool,

    /// specifies an I2C bus
    #[structopt(long, short, value_name = "controller",
        parse(try_from_str = parse_int::parse),
    )]
    controller: u8,

    /// specifies an I2C controller port
    #[structopt(long, short, value_name = "port")]
    port: Option<String>,

    /// specifies an I2C device address
    #[structopt(long, short, value_name = "address",
        parse(try_from_str = parse_int::parse),
    )]
    device: Option<u8>,

    /// read a register
    #[structopt(long, short, value_name = "register",
        parse(try_from_str = parse_int::parse),
    )]
    read: Option<u8>,

    /// read as halfwords instead of as bytes
    #[structopt(long, short, conflicts_with = "word")]
    halfword: bool,

    /// read as words instead of as bytes
    #[structopt(long, short)]
    word: bool,
}

#[derive(Debug)]
struct I2cVariables<'a> {
    hubris: &'a HubrisArchive,
    ready: &'a HubrisVariable,
    kick: &'a HubrisVariable,
    controller: &'a HubrisVariable,
    port: &'a HubrisVariable,
    mux: &'a HubrisVariable,
    segment: &'a HubrisVariable,
    device: &'a HubrisVariable,
    register: &'a HubrisVariable,
    requests: &'a HubrisVariable,
    errors: &'a HubrisVariable,
    results: &'a HubrisVariable,
    cached: Option<(u32, u32)>,
    kicked: Option<Instant>,
    timeout: u32,
    timedout: bool,
}

impl<'a> I2cVariables<'a> {
    fn variable(
        hubris: &'a HubrisArchive,
        name: &str,
        wordsize: bool,
    ) -> Result<&'a HubrisVariable> {
        let v = hubris
            .lookup_variable(name)
            .context("expected i2c debugging interface not found")?;

        if wordsize && v.size != 4 {
            bail!("expected {} to be size 4, found {}", name, v.size);
        }

        Ok(v)
    }

    pub fn new(
        hubris: &'a HubrisArchive,
        timeout: u32,
    ) -> Result<I2cVariables> {
        Ok(Self {
            hubris: hubris,
            ready: Self::variable(hubris, "I2C_DEBUG_READY", true)?,
            kick: Self::variable(hubris, "I2C_DEBUG_KICK", true)?,
            controller: Self::variable(hubris, "I2C_DEBUG_CONTROLLER", true)?,
            port: Self::variable(hubris, "I2C_DEBUG_PORT", false)?,
            mux: Self::variable(hubris, "I2C_DEBUG_MUX", true)?,
            segment: Self::variable(hubris, "I2C_DEBUG_SEGMENT", true)?,
            device: Self::variable(hubris, "I2C_DEBUG_DEVICE", true)?,
            register: Self::variable(hubris, "I2C_DEBUG_REGISTER", true)?,
            requests: Self::variable(hubris, "I2C_DEBUG_REQUESTS", true)?,
            errors: Self::variable(hubris, "I2C_DEBUG_ERRORS", true)?,
            results: Self::variable(hubris, "I2C_DEBUG_RESULTS", false)?,
            cached: None,
            kicked: None,
            timeout: timeout,
            timedout: false,
        })
    }

    fn kickit(
        &mut self,
        core: &mut dyn core::Core,
        subargs: &I2cArgs,
    ) -> Result<()> {
        let mut port = None;

        if core.read_word_32(self.ready.addr)? != 1 {
            bail!("i2c debugging facility unavailable");
        }

        if let Some(ref portarg) = subargs.port {
            let p = self
                .hubris
                .lookup_enum(self.port.goff)
                .context("expected port to be an enum")?;

            if p.size != 1 {
                fatal!("expected port to be a 1-byte enum");
            }

            for variant in &p.variants {
                if variant.name.eq_ignore_ascii_case(&portarg) {
                    port = variant.tag;
                    break;
                }
            }

            if port.is_none() {
                let mut vals: Vec<String> = vec![];

                for variant in &p.variants {
                    vals.push(variant.name.to_string());
                }

                fatal!(
                    "invalid port \"{}\" (must be one of: {})",
                    portarg,
                    vals.join(", ")
                );
            }
        }

        core.halt()?;
        core.write_word_32(self.controller.addr, subargs.controller as u32)?;

        if let Some(device) = subargs.device {
            core.write_word_32(self.device.addr, device as u32)?;
        }

        if let Some(register) = subargs.read {
            core.write_word_32(self.register.addr, register as u32)?;
        }

        if let Some(port) = port {
            core.write_8(self.port.addr, port as u8)?;
        }

        core.write_word_32(self.kick.addr, 1)?;

        self.cached = Some((
            core.read_word_32(self.requests.addr)?,
            core.read_word_32(self.errors.addr)?,
        ));

        self.kicked = Some(Instant::now());

        core.run()?;
        Ok(())
    }

    fn done(&mut self, core: &mut dyn core::Core) -> Result<bool> {
        core.halt()?;

        let vars = Some((
            core.read_word_32(self.requests.addr)?,
            core.read_word_32(self.errors.addr)?,
        ));

        core.run()?;

        if let Some(kicked) = self.kicked {
            if kicked.elapsed().as_millis() > self.timeout.into() {
                self.timedout = true;

                return Ok(true);
            }
        }

        Ok(self.cached.is_some() && vars != self.cached)
    }

    fn error(&self, core: &mut dyn core::Core) -> Result<bool> {
        if let Some((_, errors)) = self.cached {
            core.halt()?;
            let rval = core.read_word_32(self.errors.addr)? > errors;
            core.run()?;
            Ok(rval)
        } else {
            Ok(false)
        }
    }
}

fn i2ccmd_results<'a>(
    hubris: &'a HubrisArchive,
    vars: &I2cVariables,
    buf: &[u8],
) -> Result<Vec<Option<Result<u32, &'a HubrisEnumVariant>>>> {
    let variant_enum = |variant: &HubrisEnumVariant| {
        let t = match variant.goff {
            None => bail!("expected tuple"),
            Some(goff) => hubris.lookup_struct(goff)?.lookup_member("__0")?,
        };

        Ok((hubris.lookup_enum(t.goff)?, t.offset))
    };

    let variant_basetype = |variant: &HubrisEnumVariant| {
        let t = match variant.goff {
            None => bail!("expected tuple"),
            Some(goff) => hubris.lookup_struct(goff)?.lookup_member("__0")?,
        };

        Ok((hubris.lookup_basetype(t.goff)?, t.offset))
    };

    let array = hubris
        .lookup_array(vars.results.goff)
        .context("expected results to be an array")?;

    let option = hubris
        .lookup_enum(array.goff)
        .context("expected results to be an array of Option")?;

    let some = option.lookup_variant_byname("Some")?;
    let result = variant_enum(some)?;

    let ok = result.0.lookup_variant_byname("Ok")?;
    let err = result.0.lookup_variant_byname("Err")?;

    let err_payload = variant_enum(err)?;
    let ok_payload = variant_basetype(ok)?;

    let mut results: Vec<Option<Result<u32, &HubrisEnumVariant>>> = vec![];

    for i in 0..array.count {
        let offs = i * option.size;
        let b = &buf[offs..];

        let variant = option.determine_variant(hubris, b)?;

        if variant.goff == some.goff {
            let r =
                result.0.determine_variant(hubris, &buf[offs + result.1..])?;

            if r.goff == err.goff {
                let details = err_payload
                    .0
                    .determine_variant(hubris, &buf[offs + err_payload.1..])?;

                results.push(Some(Err(details)));
            } else {
                let o = offs + ok_payload.1;

                results.push(Some(Ok(u32::from_le_bytes(
                    buf[o..o + 4].try_into()?,
                ))));
            }
        } else {
            results.push(None);
        }
    }

    Ok(results)
}

fn i2ccmd_done(
    core: &mut dyn core::Core,
    subargs: &I2cArgs,
    hubris: &HubrisArchive,
    vars: &I2cVariables,
) -> Result<()> {
    if vars.error(core)? {
        if subargs.log {
            fatal!("i2c command failed on target");
        } else {
            fatal!("i2c command failed on target; run with -l for more detail");
        }
    }

    let mut buf: Vec<u8> = vec![];
    buf.resize_with(vars.results.size, Default::default);
    core.read_8(vars.results.addr, buf.as_mut_slice())?;

    let results = i2ccmd_results(hubris, vars, &buf)?;

    if vars.timedout {
        warn!("operation timed out");
    }

    if subargs.scan && subargs.device.is_none() {
        println!("\nDevice scan on controller I2C{}:\n", subargs.controller);

        println!(
            "    R = Reserved   - = No device   \
            \\o/ = Device found   X = Timed out\n"
        );

        print!("{:<8}", "ADDR");

        for i in 0..16 {
            print!(" 0x{:x}", i);
        }

        println!("");

        for i in 0..128 {
            if i % 16 == 0 {
                print!("0x{:02x}    ", i);
            }

            print!(
                "{:>4}",
                match results[i] {
                    None => {
                        "X"
                    }
                    Some(Ok(_)) => {
                        "\\o/"
                    }
                    Some(Err(err)) => {
                        if err.name == "NoDevice" {
                            "-"
                        } else if err.name == "ReservedAddress" {
                            "R"
                        } else {
                            "Err"
                        }
                    }
                }
            );

            if i % 16 == 15 {
                println!("");
            }
        }

        std::process::exit(0);
    }

    if subargs.scan && subargs.device.is_some() {
        println!(
            "\nRegister scan for device 0x{:x} on I2C{}:\n",
            subargs.device.unwrap(),
            subargs.controller
        );

        println!(
            "      - = No register        ! = No device        X = Timed out\n"
        );

        print!("{:<5}", "ADDR");

        for i in 0..16 {
            print!(" 0x{:x}", i);
        }

        println!("");

        for i in 0..256 {
            if i % 16 == 0 {
                print!("0x{:02x} ", i);
            }

            match results[i] {
                Some(Ok(val)) => {
                    print!("  {:02x}", val);
                }
                None => {
                    print!("{:>4}", "X");
                }
                Some(Err(err)) => {
                    print!(
                        "{:>4}",
                        if err.name == "NoRegister" {
                            "-"
                        } else if err.name == "NoDevice" {
                            "!"
                        } else {
                            "Err"
                        }
                    );
                }
            }

            if i % 16 == 15 {
                println!("");
            }
        }
    }

    std::process::exit(0);
}

fn i2ccmd_ingest(
    core: &mut dyn core::Core,
    coreinfo: &CoreInfo,
    subargs: &I2cArgs,
    hubris: &HubrisArchive,
    vars: &mut I2cVariables,
) -> Result<()> {
    let traceid = if coreinfo.address(CoreSightComponent::SWO).is_some() {
        None
    } else {
        Some(subargs.traceid)
    };

    let shared = RefCell::new(core);
    let vars = RefCell::new(vars);
    let mut bytes: Vec<u8> = vec![];
    let mut ndx = 0;
    let mut kicked = false;
    let start = Instant::now();
    let mut last = Instant::now();
    let check_ms = 100;

    itm_ingest(
        traceid,
        || {
            while ndx == bytes.len() {
                if ndx == 0 && last.elapsed().as_millis() > check_ms {
                    last = Instant::now();

                    if vars.borrow_mut().done(*shared.borrow_mut())? {
                        i2ccmd_done(
                            *shared.borrow_mut(),
                            subargs,
                            hubris,
                            *vars.borrow(),
                        )?;
                    }
                }
                bytes = shared.borrow_mut().read_swv()?;
                ndx = 0;
            }
            ndx += 1;
            Ok(Some((bytes[ndx - 1], start.elapsed().as_secs_f64())))
        },
        |packet| {
            if packet.header == ITMHeader::Sync {
                if !kicked {
                    vars.borrow_mut().kickit(*shared.borrow_mut(), subargs)?;
                    kicked = true;
                }
            }

            match &packet.payload {
                ITMPayload::Instrumentation { payload, port } => {
                    if *port > 1 {
                        println!("{:x?}", payload);
                        return Ok(());
                    }

                    for p in payload {
                        print!("{}", *p as char);
                    }
                }
                _ => {}
            }

            Ok(())
        },
    )
}

fn i2ccmd(
    hubris: &HubrisArchive,
    args: &Args,
    subargs: &I2cArgs,
) -> Result<()> {
    let mut c = attach_live(args)?;
    let core = c.as_mut();
    hubris.validate(core)?;

    if !subargs.scan && subargs.read.is_none() {
        fatal!("must specify either 'scan' or 'read'");
    }

    let mut vars = I2cVariables::new(hubris, subargs.timeout)?;

    let coreinfo = CoreInfo::read(core)?;

    if !subargs.log {
        vars.kickit(core, subargs)?;

        loop {
            thread::sleep(Duration::from_millis(100));
            if vars.done(core)? {
                i2ccmd_done(core, subargs, hubris, &vars)?;
            }
        }
    }

    let _info = core.halt();
    core.init_swv()?;

    let stim = 0x0000_000f;
    let clockscaler = clock_scaler(hubris, core, subargs.clockscaler)?;
    itmcmd_enable(core, &coreinfo, clockscaler, subargs.traceid, stim)?;

    core.run()?;

    i2ccmd_ingest(core, &coreinfo, subargs, hubris, &mut vars)?;

    Ok(())
}

fn probe(hubris: &HubrisArchive, args: &Args) -> Result<()> {
    let mut core = attach(args)?;

    hubris.validate(core.as_mut())?;
    cpuinfo(hubris, core.as_mut())?;

    Ok(())
}

fn map(hubris: &HubrisArchive, args: &Args) -> Result<()> {
    let mut core = attach(&args)?;
    hubris.validate(core.as_mut())?;

    let regions = hubris.regions(core.as_mut())?;

    println!(
        "{:10} {:10}   {:10} {:>7} {:5} {:2} {}",
        "DESC", "LOW", "HIGH", "SIZE", "ATTR", "ID", "TASK"
    );

    for (_, region) in regions.iter() {
        println!(
            "{:10} 0x{:08x} - 0x{:08x} {:>7} {}{}{}{}{} {:2} {}",
            match region.daddr {
                Some(daddr) => format!("0x{:08x}", daddr),
                None => "-".to_owned(),
            },
            region.base,
            region.base + region.mapsize - 1,
            if region.mapsize >= 1024 {
                format!("{}KiB", region.mapsize >> 10)
            } else {
                format!("{}", region.mapsize)
            },
            if region.attr.read { "r" } else { "-" },
            if region.attr.write { "w" } else { "-" },
            if region.attr.execute { "x" } else { "-" },
            if region.attr.device { "d" } else { "-" },
            if region.attr.dma { "m" } else { "-" },
            region.task.id(),
            hubris.lookup_task(region.task)?.name
        );
    }

    Ok(())
}

#[derive(StructOpt, Debug)]
struct DumpArgs {
    dumpfile: Option<String>,
}

fn dump(hubris: &HubrisArchive, args: &Args, subargs: &DumpArgs) -> Result<()> {
    let mut core = attach(&args)?;
    hubris.validate(core.as_mut())?;
    let _info = core.halt()?;
    info!("core halted");

    let rval = hubris.dump(core.as_mut(), subargs.dumpfile.as_deref());

    core.run()?;
    info!("core resumed");

    rval
}

fn manifest(hubris: &HubrisArchive) -> Result<()> {
    hubris.manifest()?;
    Ok(())
}

#[derive(StructOpt, Debug)]
struct ApptableArgs {
    #[structopt(
        help = "path to kernel ELF object (in lieu of Hubris archive)"
    )]
    kernel: Option<String>,
}

#[rustfmt::skip::macros(println, fatal)]
fn apptable(hubris: &HubrisArchive) -> Result<()> {
    let app = hubris.lookup_struct_byname("App")?;
    let task = hubris.lookup_struct_byname("TaskDesc")?;
    let region = hubris.lookup_struct_byname("RegionDesc")?;
    let interrupt = hubris.lookup_struct_byname("Interrupt")?;
    let fmt = HubrisPrintFormat { indent: 4, newline: true, hex: true };
    let apptable = hubris.apptable();

    let fatal = |msg, expected| -> ! {
        fatal!("short app table on {}: found {} bytes, expected at least {}",
            msg, apptable.len(), expected);
    };

    if app.size > apptable.len() {
        fatal("App header", app.size);
    }

    let lookup = |m| -> Result<u32> {
        let o = app.lookup_member(m)?.offset;
        Ok(u32::from_le_bytes(apptable[o..o + 4].try_into().unwrap()))
    };

    let task_count = lookup("task_count")?;
    let region_count = lookup("region_count")?;
    let irq_count = lookup("irq_count")?;

    println!(
        "App ={}\n",
        hubris.printfmt(&apptable[0..app.size], app.goff, &fmt)?
    );

    let mut offs = app.size;

    for i in 0..region_count {
        let str = format!("RegionDesc[0x{:x}]", i);

        if offs + region.size > apptable.len() {
            fatal(&str, offs + region.size);
        }

        println!("{} ={}\n", str, hubris.printfmt(
            &apptable[offs..offs + region.size],
            region.goff,
            &fmt
        )?);

        offs += region.size;
    }

    for i in 0..task_count {
        let str = format!("TaskDesc[0x{:x}]", i);

        if offs + task.size > apptable.len() {
            fatal(&str, offs + task.size);
        }

        println!("{} ={}\n", str, hubris.printfmt(
            &apptable[offs..offs + task.size],
            task.goff,
            &fmt)?
        );

        offs += task.size;
    }

    for i in 0..irq_count {
        let str = format!("Interrupt[0x{:x}]", i);

        if offs + interrupt.size > apptable.len() {
            fatal(&str, offs + interrupt.size);
        }

        println!("{} ={}\n", str, hubris.printfmt(
            &apptable[offs..offs + interrupt.size],
            interrupt.goff,
            &fmt)?
        );

        offs += interrupt.size;
    }

    Ok(())
}

#[derive(StructOpt)]
struct TraceArgs {
    /// sets ITM trace identifier
    #[structopt(
        long, short, default_value = "0x3a", value_name = "identifier",
        parse(try_from_str = parse_int::parse)
    )]
    traceid: u8,
    /// sets the value of SWOSCALER
    #[structopt(long, short, value_name = "scaler", requires = "enable",
        parse(try_from_str = parse_int::parse)
    )]
    clockscaler: Option<u16>,
    /// provide statemap-ready output
    #[structopt(long, short)]
    statemap: bool,
}

#[rustfmt::skip::macros(println)]

fn tracecmd_ingest(
    core: &mut dyn core::Core,
    coreinfo: &CoreInfo,
    subargs: &TraceArgs,
    hubris: &HubrisArchive,
    tasks: &HashMap<u32, String>,
) -> Result<()> {
    let mut bytes: Vec<u8> = vec![];
    let mut ndx = 0;

    let start = Instant::now();
    let mut ts: f64 = 0.0;
    let mut time = 0;

    let mut states: HashMap<String, i32> = HashMap::new();

    if subargs.statemap {
        let t = SystemTime::now().duration_since(SystemTime::UNIX_EPOCH)?;

        let colors = [
            "#ed441f", "#ef5b3b", "#f27357", "#f48a73", "#f6a28f", "#f8b9ab",
            "#fad0c7", "#fde8e3",
        ];

        println!("{{");
        println!("\t\"start\": [ {}, {} ],", t.as_secs(), t.subsec_nanos());
        println!("\t\"title\": \"Hubris tasks\",");
        println!("\t\"entityKind\": \"Task\",");

        println!("\t\"states\": {{");
        println!("\t\t\"Running\": \
            {{ \"value\": 0, \"color\": \"#DAF7A6\" }},");
        println!("\t\t\"Runnable\": \
            {{ \"value\": 1, \"color\": \"#9BC362\" }},");
        println!("\t\t\"InRecv\": \
            {{ \"value\": 2, \"color\": \"#e0e0e0\" }},");

        states.insert("Runnable".to_string(), 1);
        states.insert("InRecv(None)".to_string(), 2);

        for i in 0..tasks.len() {
            let name = tasks.get(&(i as u32)).unwrap();
            let s = format!("InReply(({}))", i);
            let state = 3 + i;

            states.insert(s, state as i32);
            println!("\t\t\"InReply({})\": {{ \"value\": {}, \
                \"color\": \"{}\" }}{}", name, state, colors[i],
                if i < tasks.len() - 1 { "," } else { "" });
        }

        println!("\t}}");
        println!("}}");

        for i in 0..tasks.len() {
            let name = tasks.get(&(i as u32)).unwrap();
            println!("{{ \"entity\": \"{}\", \"description\": \"{}\" }}",
                i, name);
        }
    }

    let tstruct = hubris.lookup_struct_byname("Task")?;
    let state = tstruct.lookup_member("state")?;
    let state_enum = hubris.lookup_enum(state.goff)?;
    let healthy = state_enum.lookup_variant_byname("Healthy")?;
    let hh = hubris.lookup_struct(
        healthy.goff.ok_or_else(|| anyhow!("incomplete Healthy structure"))?,
    )?;

    let schedstate = hubris.lookup_enum(hh.lookup_member("__0")?.goff)?;
    let mut spayload = Vec::with_capacity(schedstate.size);
    let mut task = 0;
    let mut newtask = None;

    let traceid = if coreinfo.address(CoreSightComponent::SWO).is_some() {
        None
    } else {
        Some(subargs.traceid)
    };

    itm_ingest(
        traceid,
        || {
            while ndx == bytes.len() {
                bytes = core.read_swv().unwrap();
                ts = start.elapsed().as_secs_f64();
                ndx = 0;
            }
            ndx += 1;
            Ok(Some((bytes[ndx - 1], ts)))
        },
        |packet| {
            match &packet.payload {
                ITMPayload::Instrumentation { payload, port } => {
                    if *port == 30 {
                        newtask = Some(payload[0] as u32);
                        return Ok(());
                    }

                    if *port == 31 {
                        if payload.len() == 1 {
                            task = payload[0] as u32;
                            spayload.truncate(0);
                        } else {
                            for p in payload {
                                spayload.push(*p);
                            }
                        }

                        if spayload.len() < schedstate.size {
                            return Ok(());
                        }

                        if !subargs.statemap {
                            println!(
                            "{:.9} {} ({}): {}",
                            time as f64 / 16_000_000 as f64,
                            task,
                            tasks.get(&task).unwrap_or(&"<invalid>".to_string()),
                            hubris.print(&spayload[..], schedstate.goff)?,
                        );
                            return Ok(());
                        }

                        let state =
                            hubris.print(&spayload[..], schedstate.goff)?;

                        println!("{{ \"time\": \"{}\", \"entity\": \"{}\", \
                        \"state\": {} }}",
                        ((time as f64 / 16_000_000 as f64) *
                        1_000_000_000 as f64) as u64,
                        task, states.get(&state).unwrap_or(&-1)
                    );

                        return Ok(());
                    }

                    if !subargs.statemap {
                        for p in payload {
                            print!("{}", *p as char);
                        }
                    }
                }

                ITMPayload::LocalTimestamp {
                    timedelta,
                    delayed: _,
                    early: _,
                } => {
                    time += timedelta;

                    if let Some(task) = newtask {
                        if subargs.statemap {
                            println!("{{ \"time\": \"{}\", \"entity\": \"{}\", \
                            \"state\": 0 }}",
                            ((time as f64 / 16_000_000 as f64) *
                            1_000_000_000 as f64) as u64,
                            task
                        );
                        } else {
                            println!(
                            "{:.9} {} ({}): Running",
                            time as f64 / 16_000_000 as f64,
                            task,
                            tasks.get(&task).unwrap_or(&"<invalid>".to_string())
                        );
                        }

                        newtask = None;
                    }
                }
                _ => {}
            }

            Ok(())
        },
    )
}

fn tracecmd(
    hubris: &HubrisArchive,
    args: &Args,
    subargs: &TraceArgs,
) -> Result<()> {
    let mut tasks: HashMap<u32, String> = HashMap::new();

    let mut c = attach(args)?;
    let core = c.as_mut();

    let coreinfo = CoreInfo::read(core)?;

    /*
     * First, read the task block to get a mapping of IDs to names.
     */
    let base = core.read_word_32(hubris.lookup_symword("TASK_TABLE_BASE")?)?;
    let size = core.read_word_32(hubris.lookup_symword("TASK_TABLE_SIZE")?)?;

    let task = hubris.lookup_struct_byname("Task")?;
    let descriptor = task.lookup_member("descriptor")?.offset as u32;

    let taskdesc = hubris.lookup_struct_byname("TaskDesc")?;
    let entry_point = taskdesc.lookup_member("entry_point")?.offset as u32;

    let mut taskblock: Vec<u8> = vec![];
    taskblock.resize_with(task.size * size as usize, Default::default);
    core.read_8(base, taskblock.as_mut_slice())?;

    let taskblock32 =
        |o| u32::from_le_bytes(taskblock[o..o + 4].try_into().unwrap());

    for i in 0..size {
        let offs = i as usize * task.size;
        let daddr = taskblock32(offs + descriptor as usize);
        let entry = core.read_word_32(daddr + entry_point)?;
        let module = hubris.instr_mod(entry).unwrap_or("<unknown>");

        tasks.insert(i, module.to_string());
    }

    /*
     * Now enable ITM and ingest.
     */
    core.init_swv()?;
    let stim = 0xf000_0000;
    let clockscaler = clock_scaler(hubris, core, subargs.clockscaler)?;
    itmcmd_enable(core, &coreinfo, clockscaler, subargs.traceid, stim)?;
    tracecmd_ingest(core, &coreinfo, subargs, hubris, &tasks)?;

    Ok(())
}

#[derive(StructOpt)]
#[structopt(name = "humility", max_term_width = 80)]
pub struct Args {
    /// verbose messages
    #[structopt(long, short)]
    verbose: bool,

    /// specific chip on attached device
    #[structopt(
        long,
        short,
        env = "HUMILITY_CHIP",
        default_value = "STM32F407VGTx"
    )]
    chip: String,

    /// chip probe to use
    #[structopt(long, short, env = "HUMILITY_PROBE", conflicts_with = "dump")]
    probe: Option<String>,

    /// Hubris archive
    #[structopt(
        long,
        short,
        env = "HUMILITY_ARCHIVE",
        conflicts_with = "dump"
    )]
    archive: Option<String>,

    /// Hubris dump
    #[structopt(long, short, env = "HUMILITY_DUMP")]
    dump: Option<String>,

    #[structopt(subcommand)]
    cmd: Subcommand,
}

#[derive(StructOpt)]
enum Subcommand {
    /// print Hubris apptable
    Apptable(ApptableArgs),
    /// generate Hubris dump
    Dump(DumpArgs),
    /// commands for ARM's Embedded Trace Macrocell (ETM)
    Etm(EtmArgs),
    /// scan for and read I2C devices
    I2c(I2cArgs),
    /// commands for ARM's Instrumentation Trace Macrocell (ITM)
    Itm(ItmArgs),
<<<<<<< HEAD
    /// generate Hubris dump
    Dump(DumpArgs),
    /// Get logging over ITM
    Log(ItmArgs),
=======
>>>>>>> e2e1fba2
    /// print memory map, with association of regions to tasks
    Map,
    /// print archive manifest
    Manifest,
    /// probe for any attached devices
    Probe,
    /// run Hubris test suite and parse results
    Test(TestArgs),
    /// trace Hubris operations
    Trace(TraceArgs),

    #[structopt(external_subcommand)]
    Other(Vec<String>),
}

fn main() {
    /*
     * This isn't hugely efficient, but we actually parse our arguments twice:
     * the first is with our subcommands grafted into our arguments to get us
     * a unified help and error message in the event of any parsing value or
     * request for a help message; if that works, we parse our arguments again
     * but relying on the external_subcommand to directive to allow our
     * subcommand to do any parsing on its own.
     */
    let (commands, clap) = cmd::init(Args::clap());
    let _args = Args::from_clap(&clap.get_matches());

    /*
     * If we're here, we know that our arguments pass muster from the Structopt/
     * Clap perspective.
     */
    let args = Args::from_args();

    if args.verbose {
        HumilityLog { level: log::LevelFilter::Trace }.enable();
    } else {
        HumilityLog { level: log::LevelFilter::Info }.enable();
    }

    let mut hubris = HubrisArchive::new()
        .map_err(|err| {
            fatal!("failed to initialize: {}", err);
        })
        .unwrap();

    if let Some(archive) = &args.archive {
        if let Err(err) = hubris.load(&archive) {
            fatal!("failed to load archive: {}", err);
        }
    } else if let Some(dump) = &args.dump {
        if let Err(err) = hubris.load_dump(&dump) {
            fatal!("failed to load dump: {}", err);
        }
    } else {
        match &args.cmd {
            Subcommand::Apptable(subargs) => {
                if subargs.kernel.is_none() {
                    fatal!("must provide a Hubris archive or kernel");
                }
            }

            Subcommand::Dump(..)
            | Subcommand::I2c(..)
            | Subcommand::Manifest
            | Subcommand::Test(..)
<<<<<<< HEAD
            | Subcommand::Log(..)
            | Subcommand::Tasks(..)
=======
>>>>>>> e2e1fba2
            | Subcommand::Trace(..)
            | Subcommand::Map => {
                fatal!("must provide a Hubris archive");
            }
            _ => {}
        }
    }

    let itm_callback = |packet: &ITMPacket| {
        match &packet.payload {
            ITMPayload::Instrumentation { payload, port } => {
                if *port > 1 {
                    println!("{:x?}", payload);
                    return Ok(());
                }

                for p in payload {
                    print!("{}", *p as char);
                }
            }
            _ => (),
        }

        Ok(())
    };

    let mut frames = vec![];

    let log_callback = |packet: &ITMPacket| {
        match &packet.payload {
            ITMPayload::Instrumentation { payload, port: _ } => {
                frames.extend_from_slice(&payload);

                // find the first byte of our frame, add two since it's two bytes long
                if let Some(position) =
                    frames.windows(2).position(|bytes| bytes == [0xde, 0x01])
                {
                    let position = position + 2;

                    // do we have a task id + frame length? we need two bytes for each of them, four total
                    if frames.len() > position + 4 {
                        // these are u16, but we want to use them as usize, so we cast after constructing it
                        let task_id = u16::from_le_bytes([
                            frames[position],
                            frames[position + 1],
                        ]);

                        // this is duplicated from hubris, probably want to de-duplicate someday
                        let task_index = task_id & (1 << 10) - 1;

                        let frame_len = u16::from_le_bytes([
                            frames[position + 2],
                            frames[position + 3],
                        ]) as usize;

                        // have we got all the data yet?
                        let total_end_position = position + 4 + frame_len;

                        if frames.len() >= total_end_position {
                            let start = position + 4;
                            let end = start + frame_len;

                            let table = {
                                let table = hubris
                                .task_elf_map()
                                .get(&task_index);

                                if table.is_none() {
                                    println!("warning: couldn't find task #{}, continuing", task_index);
                                    return Ok(());
                                }

                                let table = table.unwrap().as_ref();

                                if table.is_none() {
                                    println!("warning: couldn't find log messages for task #{}, continuing", task_index);
                                    return Ok(());
                                }

                                table.unwrap()
                            };

                            if let Ok((frame, consumed)) =
                                defmt_decoder::decode(&frames[start..end], &table)
                            {
                                // just to be on the safe side
                                assert_eq!(frame_len, consumed);

                                println!(
                                    "#{}: {}",
                                    task_index,
                                    frame.display(true)
                                );

                                let len = frames.len();
                                frames.rotate_left(end);
                                frames.truncate(len - end);
                            }
                        }
                    }
                }
            }
            _ => {}
        }
        Ok(())
    };

    match &args.cmd {
        Subcommand::Apptable(subargs) => {
            if let Some(ref kernel) = subargs.kernel {
                match hubris.load_kernel(kernel) {
                    Err(err) => fatal!("can't load {}: {:?}", kernel, err),
                    _ => {}
                }
            }

            match apptable(&hubris) {
                Err(err) => fatal!("apptable failed: {:?}", err),
                _ => std::process::exit(0),
            }
        }

        Subcommand::Probe => match probe(&hubris, &args) {
            Err(err) => fatal!("probe failed: {:?}", err),
            _ => std::process::exit(0),
        },

        Subcommand::Etm(subargs) => match etmcmd(&hubris, &args, subargs) {
            Err(err) => fatal!("etm failed: {:?}", err),
            _ => std::process::exit(0),
        },

        Subcommand::Itm(subargs) => {
            match itmcmd(&hubris, &args, subargs, itm_callback) {
                Err(err) => fatal!("itm failed: {:?}", err),
                _ => std::process::exit(0),
            }
        }

        Subcommand::Log(subargs) => {
            match itmcmd(&hubris, &args, subargs, log_callback) {
                Err(err) => fatal!("log failed: {:?}", err),
                _ => std::process::exit(0),
            }
        }

        Subcommand::Dump(subargs) => match dump(&hubris, &args, subargs) {
            Err(err) => fatal!("dump failed: {:?}", err),
            _ => std::process::exit(0),
        },

        Subcommand::I2c(subargs) => match i2ccmd(&hubris, &args, subargs) {
            Err(err) => fatal!("i2c failed: {:?}", err),
            _ => std::process::exit(0),
        },

        Subcommand::Manifest => match manifest(&hubris) {
            Err(err) => fatal!("manifest failed: {:?}", err),
            _ => std::process::exit(0),
        },

        Subcommand::Map => match map(&hubris, &args) {
            Err(err) => fatal!("map failed: {:?}", err),
            _ => std::process::exit(0),
        },

        Subcommand::Test(subargs) => match testcmd(&hubris, &args, subargs) {
            Err(err) => fatal!("test failed: {:?}", err),
            _ => std::process::exit(0),
        },

        Subcommand::Trace(subargs) => match tracecmd(&hubris, &args, subargs) {
            Err(err) => fatal!("trace failed: {:?}", err),
            _ => std::process::exit(0),
        },

        Subcommand::Other(ref subargs) => {
            match cmd::subcommand(&commands, &hubris, &args, subargs) {
                Err(err) => fatal!("{} failed: {:?}", subargs[0], err),
                _ => std::process::exit(0),
            }
        }
    }
}<|MERGE_RESOLUTION|>--- conflicted
+++ resolved
@@ -2371,13 +2371,8 @@
     I2c(I2cArgs),
     /// commands for ARM's Instrumentation Trace Macrocell (ITM)
     Itm(ItmArgs),
-<<<<<<< HEAD
-    /// generate Hubris dump
-    Dump(DumpArgs),
     /// Get logging over ITM
     Log(ItmArgs),
-=======
->>>>>>> e2e1fba2
     /// print memory map, with association of regions to tasks
     Map,
     /// print archive manifest
@@ -2443,11 +2438,7 @@
             | Subcommand::I2c(..)
             | Subcommand::Manifest
             | Subcommand::Test(..)
-<<<<<<< HEAD
             | Subcommand::Log(..)
-            | Subcommand::Tasks(..)
-=======
->>>>>>> e2e1fba2
             | Subcommand::Trace(..)
             | Subcommand::Map => {
                 fatal!("must provide a Hubris archive");
